--- conflicted
+++ resolved
@@ -308,18 +308,9 @@
             return None
         group = groupType(f"{layer.id_data.name}__{layer.name}")
         self.model.vertGroups[groupType].append(group)
-<<<<<<< HEAD
+        if groupType is mdl0.ClrGroup:
+            data[:, :3] **= (1 / 2.2)
         group.setArr(data)
-=======
-        ndims = group.ctype.ndims
-        # pad/crop data if wrong # of dimensions
-        paddedData = np.full((len(data), ndims), groupType.ATTR_TYPE.PAD_VAL, np.float32)
-        data = data[:, :ndims]
-        paddedData[:, :data.shape[1]] = data
-        if groupType is mdl0.ClrGroup:
-            paddedData[:, :3] **= (1 / 2.2)
-        group.setData(paddedData)
->>>>>>> 2a2b3ac7
         return group
 
     def _getParentAndApplyTransform(self, mesh: bpy.types.Mesh, obj: bpy.types.Object):
