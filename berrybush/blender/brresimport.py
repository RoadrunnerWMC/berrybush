# standard imports
import os
from typing import Generic, TypeVar
# 3rd party imports
import bpy
from bpy_extras.io_utils import ImportHelper, axis_conversion
import bmesh
from mathutils import Matrix
import numpy as np
# internal imports
from .common import ( # pylint: disable=unused-import
    MTX_FROM_BRRES, MTX_FROM_BONE, MTX_TO_BONE, LOG_PATH,
    transformAxis, solidView, restoreView, getLoopVertIdcs, enumVal, foreachGet
)
from .material import AlphaSettings, DepthSettings, LightChannelSettings, MiscMatSettings
from .texture import TexSettings
from .tev import TevStageSettings
from ..wii import (
    animation, brres, chr0, clr0, gx, mdl0, pat0, plt0, srt0, tex0, transform as tf, vis0
)


ANIM_SUBFILE_T = TypeVar("ANIM_SUBFILE_T", bound=animation.AnimSubfile)


TEX_TRANSFORM_MODES = {
    tf.MayaMtxGen2D: 'MAYA',
    tf.XSIMtxGen2D: 'XSI',
    tf.MaxMtxGen2D: 'MAX'
}


class BRRESMdlImporter():

    def __init__(self, parentImporter: "BRRESImporter", model: mdl0.MDL0):
        self.parentImporter = parentImporter
        self.model = model
        # load joints
        rig = bpy.data.armatures.new(model.name)
        rigObj = bpy.data.objects.new(model.name, rig)
        rigObj.show_in_front = True
        parentImporter.context.collection.objects.link(rigObj)
        self._rigObj = rigObj.name
        self.bones: dict[mdl0.Joint, str] = {}
        self._sscControls: dict[mdl0.Joint, str] = {}
        self._scaledJointMtcs: dict[mdl0.Joint, np.ndarray] = {}
        self._loadJoints(model)
        # load tev configs
        self.tevConfigs: dict[mdl0.TEVConfig, str] = {}
        for tevConfig in model.tevConfigs:
            self._loadTevConfig(tevConfig)
        # load materials
        self.mats: dict[mdl0.Material, str] = {}
        for mat in model.mats:
            self._loadMat(mat)
        # load meshes
        self._loadMeshes(model)

    @property
    def rigObj(self):
        return bpy.data.objects[self._rigObj]

    def _importTevStage(self, stageSettings: TevStageSettings, stage: mdl0.TEVStage):
        # selections
        stageSettings.sels.texSlot = stage.texIdx + 1
        stageSettings.sels.texSwapSlot = stage.alphaParams.textureSwapIdx + 1
        stageSettings.sels.constColor = stage.constColorSel.name
        stageSettings.sels.constAlpha = stage.constAlphaSel.name
        stageSettings.sels.rasterSel = stage.rasterSel.name
        stageSettings.sels.rasSwapSlot = stage.alphaParams.rasterSwapIdx + 1
        # indirect texturing
        uiIndSettings = stageSettings.indSettings
        indSettings = stage.indSettings
        uiIndSettings.slot = indSettings.indirectID + 1
        uiIndSettings.fmt = indSettings.format.name
        uiIndSettings.enableBias = (indSettings.biasS, indSettings.biasT, indSettings.biasU)
        uiIndSettings.bumpAlphaComp = indSettings.bumpAlphaComp.name
        uiIndSettings.mtxType = indSettings.mtxType.name
        uiIndSettings.enable = indSettings.mtxIdx is not gx.IndMtxIdx.NONE
        if uiIndSettings.enable:
            uiIndSettings.mtxSlot = indSettings.mtxIdx.value - 1
        uiIndSettings.wrapU = indSettings.wrapS.name
        uiIndSettings.wrapV = indSettings.wrapT.name
        uiIndSettings.utcLOD = indSettings.utcLOD
        uiIndSettings.addPrev = indSettings.addPrev
        # color/alpha params
        modelCalcParams = (stage.colorParams, stage.alphaParams)
        uiCalcParams = (stageSettings.colorParams, stageSettings.alphaParams)
        for modelParams, uiParams in zip(modelCalcParams, uiCalcParams):
            uiParams.args = (arg.name for arg in modelParams.args)
            uiParams.clamp = modelParams.clamp
            uiParams.output = str(modelParams.output)
            uiParams.compMode = modelParams.bias is gx.TEVBias.COMPARISON_MODE
            if uiParams.compMode:
                uiParams.compOp = modelParams.op.name
                uiParams.compChan = modelParams.compareMode.name
            else:
                uiParams.bias = modelParams.bias.name
                uiParams.op = modelParams.op.name
                uiParams.scale = modelParams.scale.name

    def _loadTevConfig(self, tevConfig: mdl0.TEVConfig):
        tevSettings = self.parentImporter.context.scene.brres.tevConfigs.add(False)
        self.tevConfigs[tevConfig] = tevSettings.uuid
        # color swap table
        for mdlSwap, uiSwap in zip(tevConfig.colorSwaps, tevSettings.colorSwaps):
            uiSwap.r = mdlSwap.r.name
            uiSwap.g = mdlSwap.g.name
            uiSwap.b = mdlSwap.b.name
            uiSwap.a = mdlSwap.a.name
        # indirect sources
        tevSettings.indTexSlots = [idx + 1 for idx in tevConfig.indSources.texIdcs]
        # stages
        for i, stage in enumerate(tevConfig.stages):
            uiStage = tevSettings.stages.add(False)
            uiStage.name = f"Stage {i + 1}"
            self._importTevStage(uiStage, stage)
            if i == 0:
                # tev configs always need at least one stage
                # once we've added our first stage, we can remove the one that was already here
                tevSettings.stages.remove(0)

    def _importTex(self, texSettings: TexSettings, tex: mdl0.Texture):
        # image
        if tex.imgName:
            blendImgName = self.parentImporter.images[(tex.imgName, tex.pltName)]
            texSettings.imgs.add(False).img = bpy.data.images[blendImgName]
            # name texture after image
            # if image ends w/ period followed by numbers, remove that
            # (it seems to be a convention used for pat0 stuff, and this removal makes things nice)
            # (note: image itself keeps the ending)
            imgName = tex.imgName
            dotIdx = imgName.rfind(".")
            if imgName[dotIdx + 1:].isdigit():
                imgName = imgName[:dotIdx]
            texSettings.name = imgName
        # texture
        t = texSettings.transform
        t.scale, t.rotation, t.translation = tex.scale, np.deg2rad(tex.rot), tex.trans
        if tex.mapMode is mdl0.TexMapMode.UV:
            texSettings.mapMode = f"{tex.mapMode.name}_{tex.coordIdx + 1}"
        else:
            texSettings.mapMode = tex.mapMode.name
        texSettings.wrapModeU, texSettings.wrapModeV = (m.name for m in tex.wrapModes)
        if tex.minFilter in (mdl0.MinFilter.NEAREST, mdl0.MinFilter.LINEAR):
            texSettings.minFilter = tex.minFilter.name
        else:
            texSettings.minFilter = mdl0.MinFilter((tex.minFilter.value - 2) % 2).name
            texSettings.mipFilter = mdl0.MinFilter((tex.minFilter.value - 2) // 2).name
        texSettings.magFilter = tex.magFilter.name
        texSettings.lodBias = tex.lodBias
        texSettings.maxAnisotropy = tex.maxAnisotropy.name
        texSettings.clampBias = tex.clampBias
        texSettings.texelInterpolate = tex.texelInterpolate
        texSettings.useCam = tex.usedCam > -1
        if texSettings.useCam:
            texSettings.camSlot = tex.usedCam + 1
        texSettings.useLight = tex.usedLight > -1
        if texSettings.useLight:
            texSettings.lightSlot = tex.usedLight + 1

    def _importLightChan(self, uiLc: LightChannelSettings, lc: mdl0.LightChannel):
        uiLc.difColor = lc.difColor
        uiLc.ambColor = lc.ambColor
        # control flags
        ccFlags = mdl0.LightChannel.ColorControlFlags
        lcControls = (lc.colorControl, lc.alphaControl)
        uiLcControls = (uiLc.colorSettings, uiLc.alphaSettings)
        for c, uic in zip(lcControls, uiLcControls):
            uic.difFromReg = ccFlags.DIFFUSE_FROM_VERTEX not in c
            uic.ambFromReg = ccFlags.AMBIENT_FROM_VERTEX not in c
            uic.enableDiffuse = ccFlags.DIFFUSE_ENABLE in c
            uic.enableAttenuation = ccFlags.ATTENUATION_ENABLE in c
            uic.attenuationMode = 'SPOTLIGHT' if ccFlags.ATTENUATION_SPOTLIGHT in c else 'SPECULAR'
            if ccFlags.DIFFUSE_SIGNED in c:
                uiLc.diffuseMode = 'SIGNED'
            if ccFlags.DIFFUSE_CLAMPED in c:
                uiLc.diffuseMode = 'CLAMPED'
            lightFlags = (
                ccFlags.LIGHT_0_ENABLE,
                ccFlags.LIGHT_1_ENABLE,
                ccFlags.LIGHT_2_ENABLE,
                ccFlags.LIGHT_3_ENABLE,
                ccFlags.LIGHT_4_ENABLE,
                ccFlags.LIGHT_5_ENABLE,
                ccFlags.LIGHT_6_ENABLE,
                ccFlags.LIGHT_7_ENABLE,
            )
            uic.enabledLights = [flag in c for flag in lightFlags]

    def _importAlphaSettings(self, alphaSettings: AlphaSettings, mat: mdl0.Material):
        blendSettings = mat.blendSettings
        alphaSettings.enableBlendOp = blendSettings.enableBlend
        if blendSettings.subtract:
            alphaSettings.enableBlendOp = True
            alphaSettings.blendOp = "-"
        alphaSettings.blendSrcFactor = blendSettings.srcFactor.name
        alphaSettings.blendDstFactor = blendSettings.dstFactor.name
        alphaSettings.enableLogicOp = blendSettings.enableLogic and not alphaSettings.enableBlendOp
        alphaSettings.logicOp = blendSettings.logic.name
        alphaSettings.enableDither = blendSettings.enableDither
        alphaSettings.enableColorUpdate = blendSettings.updateColor
        alphaSettings.enableAlphaUpdate = blendSettings.updateAlpha
        alphaSettings.enableConstVal = mat.constAlphaSettings.enable
        alphaSettings.constVal = mat.constAlphaSettings.value
        alphaSettings.cullMode = mat.cullMode.name
        alphaSettings.isXlu = mat.renderGroup is mdl0.RenderGroup.XLU
        testSettings = mat.alphaTestSettings
        alphaSettings.testComps = (c.name for c in testSettings.comps)
        alphaSettings.testVals = testSettings.values
        alphaSettings.testLogic = testSettings.logic.name

    def _importDepthSettings(self, depthSettings: DepthSettings, mat: mdl0.Material):
        depthSettings.enableDepthTest = mat.depthSettings.enable
        depthSettings.enableDepthUpdate = mat.depthSettings.updateDepth
        depthSettings.depthFunc = mat.depthSettings.depthOp.name

    def _importMiscSettings(self, miscSettings: MiscMatSettings, mat: mdl0.Material):
        if mat.lightSet > -1:
            miscSettings.useLightSet = True
            miscSettings.lightSet = mat.lightSet + 1
        if mat.fogSet > -1:
            miscSettings.useFogSet = True
            miscSettings.fogSet = mat.fogSet + 1

    def _loadMat(self, mat: mdl0.Material):
        # first, if mat merging is enabled, find out if there are any materials we can merge with
        # if there are, just store that & return w/o creating anything new
        if self.parentImporter.settings.mergeMats:
            for mdl, mdlImporter in self.parentImporter.models.items():
                if mdlImporter is not self:
                    for otherMat, blenderMatName in mdlImporter.mats.items():
                        if otherMat.isDuplicate(mat):
                            self.mats[mat] = blenderMatName
                            return
        # create material
        blenderMat = bpy.data.materials.new(mat.name)
        self.mats[mat] = blenderMat.name
        matSettings = blenderMat.brres
        # tev
        if mat.tevConfig is not None:
            matSettings.tevID = self.tevConfigs[mat.tevConfig]
        # textures
        matSettings.miscSettings.texTransformMode = TEX_TRANSFORM_MODES[mat.mtxGen]
        for tex in mat.textures:
            self._importTex(matSettings.textures.add(False), tex)
        # indirect configurations
        for ind, uiInd in zip(mat.indTextures, matSettings.indSettings.texConfigs):
            uiInd.mode = ind.mode.name
            uiInd.scaleU, uiInd.scaleV = (s.name for s in ind.coordScales)
            if ind.lightIdx >= 0:
                uiInd.lightSlot = ind.lightIdx + 1
        for srt in mat.indSRTs:
            t = matSettings.indSettings.transforms.add(False).transform
            t.scale, t.rotation, t.translation = srt.scale, np.deg2rad(srt.rot), srt.trans
        # lighting channels
        for lc in mat.lightChans:
            self._importLightChan(matSettings.lightChans.add(False), lc)
        # color registers
        matSettings.colorRegs.constant = mat.constColors
        matSettings.colorRegs.standard[1:] = mat.standColors
        # other settings
        self._importAlphaSettings(matSettings.alphaSettings, mat)
        self._importDepthSettings(matSettings.depthSettings, mat)
        self._importMiscSettings(matSettings.miscSettings, mat)
        blenderMat.update_tag()

    def _altMeshName(self, mesh: mdl0.Mesh):
        """Get an alternate name for a MDL0 mesh based on the name of its first position group.

        In retail files, position groups are always named with a unique name followed by two
        underscores and then the name of the material used with it. The "alternate name" returned
        by this function is that unique name for the mesh's position group. If the position group's
        name doesn't follow this format, then its full name is just returned.
        """
        group = mesh.vertGroups[mdl0.PsnGroup][0]
        try:
            return group.name[:group.name.index(mesh.mat.name) - 2]
        except ValueError:
            return group.name

    def _joinMeshes(self, model: mdl0.MDL0):
        """Return a list mapping multi-material mesh names to lists of the MDL0 meshes they use.

        If multi-material meshes are disabled, each entry is just a mesh's name pointing to a list
        containing only that mesh.
        """
        if not self.parentImporter.settings.multiMatMeshes:
            return [(mesh.vertGroups[mdl0.PsnGroup][0].name, [mesh]) for mesh in model.meshes]
        remainingMeshes = set(model.meshes)
        meshes: list[tuple[str, list[mdl0.Mesh]]] = []
        for mesh in model.meshes:
            if mesh in remainingMeshes:
                remainingMeshes.remove(mesh)
                meshBatch = [mesh]
                name = self._altMeshName(mesh)
                meshes.append((name, meshBatch))
                # search meshes that don't yet belong to any batches, and if compatible, add to
                # this mesh's batch
                for other in model.meshes:
                    isCompatible = (other in remainingMeshes
                                  and other.visJoint is mesh.visJoint
                                  and other.singleBind is mesh.singleBind
                                  and other.drawPrio == mesh.drawPrio
                                  and self._altMeshName(other) == name)
                    if isCompatible:
                        meshBatch.append(other)
                        remainingMeshes.remove(other)
        return meshes

    def _importAttrLayers(self, mesh: bpy.types.Mesh, groupData: dict[int, np.ndarray],
                          cmdData: np.ndarray, isUV: bool, names: list[str] = None):
        """Import attribute layers for a mesh from vertex group slots & command data.

        Additionally, the "isUV" parameter specifies whether to add UV maps or vertex colors.
        "names" can be used to set the layer names, or left None to make Blender generate
        the names automatically.
        """
        useAttrNames = names is not None and self.parentImporter.settings.useAttrNames
        names = names if names else list(range(len(groupData)))
        layerNames: dict[str, str] = {} # maps brres names to blender names
        meshAttrs = (mesh.brres.meshAttrs.uvs if isUV else mesh.brres.meshAttrs.clrs)
        for groupName, (i, data) in zip(names, groupData.items()):
            # create layer if it doesn't exist yet
            if groupName not in layerNames:
                layerName = groupName if useAttrNames else ""
                layer = None
                if isUV:
                    layer = mesh.uv_layers.new(name=layerName, do_init=False)
                    data[:, 1] = 1 - data[:, 1] # flip for blender conventions
                    layer.data.foreach_set("uv", data[cmdData[i]].flatten())
                else:
                    layer = mesh.attributes.new(layerName, 'FLOAT_COLOR', 'CORNER')
                    layer.data.foreach_set("color", data[cmdData[i]].flatten())
                layerNames[groupName] = layer.name
            # assign layer for attribute slot
            meshAttrs[i] = layerNames[groupName]

    def _loadMeshes(self, model: mdl0.MDL0):
        settings = self.parentImporter.settings
        importScale = settings.scale
        for meshName, meshes in self._joinMeshes(model):
            blendMesh = bpy.data.meshes.new(meshName)
            obj = bpy.data.objects.new(meshName, blendMesh)
            self.parentImporter.context.collection.objects.link(obj)
            meshRep = meshes[0] # representative used for props shared by all meshes (eg, draw prio)
            isMultiMesh = len(meshes) > 1
            blendMesh.brres.drawPrio = meshRep.drawPrio
            blendMesh.brres.enableDrawPrio = meshRep.drawPrio > 0
            hasSkinning = any(mesh.hasPsnMtcs() for mesh in meshes)
            obj.parent = self.rigObj
            # visibility bone
            visBone = self.bones[meshRep.visJoint]
            driver = obj.driver_add("hide_viewport").driver
            driver.type = 'SUM'
            var = driver.variables.new()
            var.type = 'SINGLE_PROP'
            target = var.targets[0]
            target.id = self.rigObj
            target.data_path = f"data.bones[\"{visBone}\"].hide"
            # single-bind bone parenting
            if meshRep.singleBind is not None and not hasSkinning:
                obj.parent_type = 'BONE'
                obj.parent_bone = self.bones[meshRep.singleBind.joints[0]]
                # apply parent matrix, position relative to head instead of tail, & correct for base
                parent: bpy.types.Bone = obj.parent.data.bones[obj.parent_bone]
                parentMtx = MTX_FROM_BRRES @ Matrix(meshRep.singleBind.mtx(self.model))
                parentMtx.translation /= importScale
                parentMtx = parent.matrix_local.inverted() @ parentMtx
                headAdjustMtx = Matrix.Translation((0, -parent.length, 0))
                obj.matrix_parent_inverse = headAdjustMtx @ parentMtx @ MTX_TO_BONE.to_4x4()
            # join data from meshes in batch
            # (batches might have just one mesh, or multiple in case of multi-material meshes)
            vgData: dict[type[mdl0.VertexAttrGroup], dict[int, np.ndarray]] = {
                t: {} for t in (mdl0.PsnGroup, mdl0.NrmGroup, mdl0.ClrGroup, mdl0.UVGroup)
            }
            cmds: list[gx.DrawPrimitives] = []
            vertMats = []
            faceMats = []
            cmdAttrs = ("psns", "nrms", "clrs", "uvs")
            groupStartIdcs: dict[mdl0.VertexAttrGroup, int] = {}
            for meshIdx, mesh in enumerate(meshes):
                # add commands & vertex group data
                meshCmds = list(mesh.cmds)
                cmds += meshCmds
                # go through each attribute type (psns, nrms, clrs, uvs)
                # then, within each one, add to the corresponding vertex group and add the commands,
                # with offsets to account for the vertex groups merging (e.g., index 5 into a
                # group on the second mesh becomes 15 if the first mesh had 10 entries)
                for slotData, slots, a in zip(vgData.values(), mesh.vertGroups.values(), cmdAttrs):
                    for s, group in slots.items():
                        # get data for this group & add it to existing data, padding if necessary
                        # (if group doesn't have all dimensions stored, e.g., rgb instead of rgba)
<<<<<<< HEAD
                        groupData = group.arr.copy()
=======
                        groupData = group.getAttr().pad(group.arr())
                        if isinstance(group, mdl0.ClrGroup):
                            groupData[:, :3] **= 2.2
>>>>>>> 2a2b3ac7
                        try:
                            curSlotData = slotData[s]
                            # add offsets to commands to compensate for expanded vertex groups
                            try:
                                cmdOffset = groupStartIdcs[group]
                            except KeyError:
                                cmdOffset = groupStartIdcs[group] = len(curSlotData)
                            for cmd in meshCmds:
                                getattr(cmd, a)[s] += cmdOffset
                            # update vertex data
                            slotData[s] = np.concatenate((curSlotData, groupData))
                        except KeyError:
                            # this is the first group used - no offset necessary
                            slotData[s] = groupData
                            groupStartIdcs[group] = 0
                # add material
                blendMat = bpy.data.materials[self.mats[mesh.mat]] if mesh.mat is not None else None
                blendMesh.materials.append(blendMat)
                vertMats += [meshIdx] * mesh.numVerts()
                faceMats += [meshIdx] * mesh.numFaces()
            if not cmds:
                return
            # construct blender mesh
            psnArr = vgData[mdl0.PsnGroup][0]
            verts = psnArr[np.concatenate([cmd.psns[0] for cmd in cmds])]
            faces = []
            vertIdx = 0
            for cmd in cmds:
                faces.append(cmd.faces()[:, ::-1] + vertIdx)
                vertIdx += len(cmd)
            faces = [f for c in faces for f in c]
            blendMesh.from_pydata(verts / importScale, edges=(), faces=faces)
            blendMesh.polygons.foreach_set("material_index", faceMats)
            loopVertIdcs = getLoopVertIdcs(blendMesh) # vertex index for each loop
            # normals (might change when applying skinning, so actually get applied later)
            hasNormals = settings.customNormals and len(vgData[mdl0.NrmGroup]) > 0
            vertNormals: np.ndarray = None
            if hasNormals:
                nrmArr = vgData[mdl0.NrmGroup][0]
                vertNormals = nrmArr[np.concatenate([cmd.nrms[0] for cmd in cmds])]
            # colors & uvs
            meshAttrs = blendMesh.brres.meshAttrs
            meshAttrs.clrs = [""] * len(meshAttrs.clrs) # clear defaults
            meshAttrs.uvs = [""] * len(meshAttrs.uvs)
            usedGroups = [(m.vertGroups[mdl0.ClrGroup], m.vertGroups[mdl0.UVGroup]) for m in meshes]
            useAttrNames = settings.useAttrNames
            attrNames: dict[type[mdl0.VertexAttrGroup], dict[int, str]] = {}
            for groupType in (mdl0.ClrGroup, mdl0.UVGroup):
                # if enabled, import attribute names as long as meshes don't have conflicting groups
                attrNames[groupType] = groupTypeAttrNames = {}
                for m in meshes:
                    for slot, group in m.vertGroups[groupType].items():
                        try:
                            if groupTypeAttrNames[slot] != group.name:
                                useAttrNames = False
                                break
                        except KeyError:
                            groupTypeAttrNames[slot] = group.name
                    if not useAttrNames:
                        break
            self._importAttrLayers(
                mesh=blendMesh,
                groupData=vgData[mdl0.ClrGroup],
                cmdData=np.concatenate([cmd.clrs for cmd in cmds], axis=1)[:, loopVertIdcs],
                isUV=False,
                names=attrNames[mdl0.ClrGroup].values() if useAttrNames else None
            )
            self._importAttrLayers(
                mesh=blendMesh,
                groupData=vgData[mdl0.UVGroup],
                cmdData=np.concatenate([cmd.uvs for cmd in cmds], axis=1)[:, loopVertIdcs],
                isUV=True,
                names=attrNames[mdl0.UVGroup].values() if useAttrNames else None
            )
            # skinning
            vertDfs = np.ndarray(0)
            if hasSkinning:
                rigModifier = obj.modifiers.new("Armature", 'ARMATURE')
                rigModifier.object = self.rigObj
                for boneName in self.bones.values():
                    obj.vertex_groups.new(name=boneName)
                vertIdcs = np.arange(len(verts))
                vertIdx = 0
                for dg in (dg for mesh in meshes for dg in mesh.drawGroups):
                    deformerAddrs = np.concatenate([c.psnMtcs[0] for c in dg.cmds], dtype=np.uint8) # pylint: disable=unexpected-keyword-arg
                    deformerIdcs = gx.LoadPsnMtx.addrToIdx(deformerAddrs * 4)
                    deformerHashes = np.array([hash(df) for df in dg.deformers], dtype=np.int64)
                    vertDfs = np.concatenate((vertDfs, deformerHashes[deformerIdcs]))
                    dgLen = len(deformerIdcs)
                    dgVertIdcs = vertIdcs[vertIdx : vertIdx + dgLen] # verts used by this draw group
                    for i, d in enumerate(dg.deformers):
                        # get indices used by this deformer & apply
                        # note: using np array directly doesn't work so we have to convert to list
                        dVertIdcs = dgVertIdcs[deformerIdcs == i].tolist()
                        for joint, weight in d.items():
                            obj.vertex_groups[self.bones[joint]].add(dVertIdcs, weight, 'REPLACE')
                        # transform vertices to apply rest position
                        # multi-weight deformers are stored already transformed, so they need
                        # special treatment due to the scaling system described in _loadJoints()
                        # (we turn the original transform into our no-scale version through pose())
                        restFix: np.ndarray
                        if len(d) == 1:
                            restFix = d.mtx(self.model)
                        else:
                            scaledPose = d.pose(self.model, self._scaledJointMtcs)
                            restFix = np.linalg.inv(scaledPose)
                        dVerts = verts[dgVertIdcs][deformerIdcs == i]
                        dVerts = np.pad(dVerts, ((0, 0), (0, 1)), constant_values=1) @ restFix.T
                        verts[vertIdx : vertIdx + dgLen][deformerIdcs == i] = dVerts[:, :3]
                        if hasNormals:
                            dNrms = vertNormals[dgVertIdcs][deformerIdcs == i]
                            dNrms = dNrms @ np.linalg.inv(restFix)[:3, :3]
                            vertNormals[vertIdx : vertIdx + dgLen][deformerIdcs == i] = dNrms
                    vertIdx += dgLen
                # re-apply positions because of the multi-weight adjustment
                blendMesh.vertices.foreach_set("co", verts.flatten() / importScale)
            # now that normals are finalized, store them in a temporary layer to apply them later
            # (this protects them from being modified during bmesh conversion & double removal)
            nrmLayerName = ""
            if hasNormals:
                # normalize normals (must be done because of skinning transformations)
                with np.errstate(divide="ignore", invalid="ignore"): # suppress 0 division warnings
                    vertNormals /= np.linalg.norm(vertNormals, axis=1).reshape(-1, 1)
                # store in temporary data layer
                nrmLayer = blendMesh.attributes.new("normals", 'FLOAT_VECTOR', 'CORNER')
                nrmLayer.data.foreach_set("vector", vertNormals[loopVertIdcs].flatten())
                nrmLayerName = nrmLayer.name
            # remove doubles
            # note: bmesh.ops.remove_doubles() exists, but isn't suitable for a few reasons,
            # the main one being that it merges vertices w/ the same positions but different
            # bone weights, which is no good (w4 worldmap palm trees hit this case)
            bm = bmesh.new()
            bm.from_mesh(blendMesh)
            bmVerts = bm.verts
            weldMap: dict[bmesh.types.BMVert, bmesh.types.BMVert] = {}
            bmVerts.ensure_lookup_table()
            # get arrays mapping vertices to their first occurrences
            unqIdcs, unqInv = np.unique(verts, return_index=True, return_inverse=True, axis=0)[1:3]
            weldSrc = np.arange(len(verts))
            weldDst = unqIdcs[unqInv]
            # remove mappings for verts that just point to themselves, verts w/ different deformers,
            # & verts w/ different materials (different materials are usually fine, but there are
            # cases where this behavior is desirable, so we just don't merge for the sake of those
            # times; one example is mario's hair, which is stored twice w/ two identical-looking but
            # different materials and gets a little weird when the meshes are merged)
            fltr = weldSrc != weldDst
            vertMats = np.array(vertMats)
            fltr = np.logical_and(fltr, vertMats[weldSrc] == vertMats[weldDst])
            if hasSkinning:
                fltr = np.logical_and(fltr, vertDfs[weldSrc] == vertDfs[weldDst])
            # also remove mappings for verts that are part of identical faces
            # these are faces that have the same corner positions, but other differences (e.g.,
            # directions), which means we shouldn't merge the vertices (e.g., ws_w1's flowers have
            # 2 faces for each face to face both ways; you can't have 2 faces w/ the exact same
            # corner vertices in blender, so we need to keep the vertices separate)
            # the face stuff is more complex than the other stuff, so we don't bother w/ numpy here
            # first, get the faces used for each vertex and positions used by each face
            vertFaces = [set() for _ in verts]
            faceVertSets = [{tuple(verts[v]) for v in f} for f in faces]
            for i, f in enumerate(faces):
                for v in f:
                    vertFaces[v].add(i)
            # now, apply face filtering, and finally construct the dict map & weld
            for src, dst in zip(weldSrc[fltr], weldDst[fltr]):
                identicalFacesFound = False
                for srcFace in vertFaces[src]:
                    for dstFace in vertFaces[dst]:
                        if faceVertSets[srcFace] == faceVertSets[dstFace]:
                            identicalFacesFound = True
                            break
                    if identicalFacesFound:
                        break
                if not identicalFacesFound:
                    weldMap[bmVerts[src]] = bmVerts[dst]
            bmesh.ops.weld_verts(bm, targetmap=weldMap)
            bm.to_mesh(blendMesh)
            bm.free()
            # now we can actually apply the normals!
            if hasNormals:
                if hasSkinning:
                    # without this enabled, normals get scuffed when skinned meshes are moved out of
                    # rest position. however, with it enabled, they get a little weird sometimes for
                    # non-skinned meshes. so, there are two options:
                    # --------
                    # 1) disable and get perfect results, unless skinned meshes are posed
                    # 2) enable and it fixes that problem, but there are some weird artifacts (maybe
                    # just for non-skinned meshes? maybe for all meshes? not sure)
                    # --------
                    # since i'm not sure if this even creates the artifacts for skinned meshes, it's
                    # possible this is just correct. in either case though, option 2 is better than
                    # option 1 for skinned meshes, so i enable for them and not otherwise
                    blendMesh.polygons.foreach_set("use_smooth", [True] * len(blendMesh.polygons))
                blendMesh.use_auto_smooth = True
                nrmData = blendMesh.attributes[nrmLayerName].data
                blendMesh.normals_split_custom_set(foreachGet(nrmData, "vector", 3))
                # note that we access the layer via its name again bc keeping the reference after
                # the previous line seems to lead to undefined behavior
                blendMesh.attributes.remove(blendMesh.attributes[nrmLayerName])
            else:
                # custom normals disabled - assume smooth (rather than default, which is flat)
                blendMesh.polygons.foreach_set("use_smooth", [True] * len(blendMesh.polygons))
            # finish up
            # blendMesh.validate(clean_customdata=False)
            blendMesh.transform(MTX_FROM_BRRES)

    def _loadJoints(self, model: mdl0.MDL0):
        settings = self.parentImporter.settings
        importScale = settings.scale
        importBoneLen = settings.boneLen
        mtxBoneToBRRES = self.parentImporter.mtxBoneToBRRES
        rigObj = self.rigObj
        rig: bpy.types.Armature = rigObj.data
        self.parentImporter.context.view_layer.objects.active = rigObj
        bpy.ops.object.mode_set(mode='EDIT')
        # blender has no concept of rest scale. because of this, if we apply bone scaling for the
        # rest pose, information will unavoidably be lost and certain animations/poses will become
        # impossible to produce. to avoid this, we just set every bone's scaling to the identity,
        # and apply the scales through the current armature pose (which is backed up through a rest
        # action) in case the user wants that. animations work perfectly using this method, since
        # we can just set absolute scales there.
        # because we do this whole thing, we have to store the joints' initial (scaled) matrices,
        # since these matrices are needed when decoding mesh information.
        self._scaledJointMtcs = {j: j.mtx(model) for j in model.rootJoint.deepChildren()}
        initialScales: list[np.ndarray] = []
        # make a bone for each joint
        for joint in model.rootJoint.deepChildren():
            bone = rig.edit_bones.new(joint.name)
            rig.edit_bones.active = bone
            bone.length = importBoneLen
            if joint.parent is not None:
                bone.parent = rig.edit_bones[self.bones[joint.parent]]
            self.bones[joint] = bone.name
            initialScales.append(joint.scale)
            # transform bone
            joint.setSRT(s=(1, 1, 1))
            jointMtx = joint.absMtx(model)
            boneMtx = Matrix(jointMtx)
            boneMtx.translation /= importScale
            rotMtx = Matrix(tf.Rotation.extractMtx(jointMtx))
            bone.transform(MTX_FROM_BONE @ rotMtx @ mtxBoneToBRRES @ MTX_TO_BONE)
            boneVec = bone.vector
            # we've applied rotation, now do translation
            # the "scale" here is a different thing from the rest scale i was talking about earlier
            # here, it just means when transforming the bone, don't worry about its envelope
            bone.transform(MTX_FROM_BRRES @ boneMtx, scale=False, roll=False)
            bone.tail = bone.head + boneVec # keep rotation fixed
            # this makes posed locations ignore rest rotation (makes anim import a little easier)
            bone.use_local_location = False
        # once all bones have been created, perform a little processing we couldn't do in edit mode
        bpy.ops.object.mode_set(mode='OBJECT')
        mtxBoneToBRRES = np.array(mtxBoneToBRRES.to_4x4())
        for joint, poseBone, initialScale in zip(self.bones, rigObj.pose.bones, initialScales):
            bone = poseBone.bone
            bone.hide = not joint.isVisible
            bone.brres.bbMode = joint.bbMode.name
            if joint.bbParent:
                bone.brres.bbParent = self.bones[joint.bbParent]
            poseBone.rotation_mode = 'XYZ'
            poseBone.scale = tf.Scaling.fromMtx(mtxBoneToBRRES @ tf.Scaling.mtx(initialScale))
            if joint.segScaleComp and joint.parent is not None:
                self._setSegScaleComp(joint)

    def _sscControl(self, joint: mdl0.Joint):
        """Return a segment scale compensate controller for a joint to be used by its children.

        If one doesn't exist yet, it's created.
        """
        # basically we create an empty with constraints to make it function identically to a bone
        # but without its local scale (all parent scale & shear still maintained)
        # then for children with ssc enabled, we use constraints to make them act like children of
        # the empty rather than this bone (though the bone is still the technical parent)
        if joint in self._sscControls:
            return bpy.data.objects[self._sscControls[joint]]
        rigObj = self.rigObj
        bone: bpy.types.Bone = rigObj.data.bones[self.bones[joint]]
        control: bpy.types.Object = bpy.data.objects.new(f"SSC Controller ({bone.name})", None)
        self.parentImporter.context.collection.objects.link(control)
        self._sscControls[joint] = control.name
        control.empty_display_type = 'ARROWS'
        control.empty_display_size = bone.length
        control.hide_set(True)
        # parent controller to bone, or another controller if ssc enabled on this parent itself
        # note that the controller is a sibling of the bone to which it corresponds
        # this is the only way to accomplish this - if we made the controller a child, it wouldn't
        # be possible to remove the parent's scale w/o altering rotation or shear (due to the limits
        # of blender's constraint system)
        if joint.parent is not None:
            if joint.segScaleComp:
                control.parent = self._sscControl(joint.parent)
            else:
                control.parent = rigObj
                control.parent_type = 'BONE'
                control.parent_bone = bone.parent.name
        else:
            control.parent = rigObj
        # inherit rest pose relative to parent
        rest = bone.matrix_local
        if joint.parent is not None:
            rest = bone.parent.matrix_local.inverted() @ rest
        control.matrix_parent_inverse = rest
        # inherit rotation
        # (have to use drivers instead of copy rotation constraint because that can mess w/ shear)
        for compIdx, comp in enumerate('XYZ'):
            driver = control.driver_add("rotation_euler", compIdx).driver
            driver.type = 'SUM'
            var = driver.variables.new()
            var.type = 'TRANSFORMS'
            target = var.targets[0]
            target.id = rigObj
            target.bone_target = bone.name
            target.transform_type = f'ROT_{comp}'
            target.rotation_mode = 'XYZ'
            target.transform_space = 'TRANSFORM_SPACE'
        # inherit translation
        # (completely unnecessary since translation is ignored by children, but it's nice to have
        # the controllers positioned with the bones they represent)
        transConstraint = control.constraints.new('COPY_LOCATION')
        transConstraint.target = rigObj
        transConstraint.subtarget = bone.name
        transConstraint.target_space = 'WORLD'
        transConstraint.owner_space = 'WORLD'
        return control

    def _setSegScaleComp(self, joint: mdl0.Joint):
        """Create constraints & drivers for a joint's bone to replicate segment scale compensate."""
        # this function uses the controller system outlined in _createSSCControl to apply ssc
        # creating the whole thing was very easy and definitely didn't take at least 20 hours :)
        parent = joint.parent
        if parent is None:
            return
        rigObj = self.rigObj
        bone = rigObj.pose.bones[self.bones[joint]]
        bone.bone.inherit_scale = 'NONE'
        if self.parentImporter.settings.sscMode == 'SIMPLE':
            # this import option mode just disables inherit scale rather than making the whole setup
            # it's not quite correct as grandparent scaling doesn't get applied, but it's simple
            return
        bone.bone.use_inherit_rotation = False
        # inherit from controller
        inheritConstraint = bone.constraints.new('CHILD_OF')
        inheritConstraint.name = "Segment Scale Compensate (Main)"
        inheritConstraint.target = self._sscControl(parent)
        inheritConstraint.inverse_matrix = bone.bone.parent.matrix_local.inverted()
        # that inheritance messes up translation, which we just want to be the original translation
        # we could fix this by disabling translation in the child of constraint we just added,
        # but that has side-effects to shear and rotation because of constraints' limits (relevant:
        # https://devtalk.blender.org/t/fundamental-flaws-in-blenders-constraint-philosophy/13921)
        # so instead we just set the translation using drivers
        # (which doesn't have any of those side effects, thankfully)
        fixTransConstraint = bone.constraints.new('LIMIT_LOCATION')
        fixTransConstraint.name = "Segment Scale Compensate (Location Fix)"
        fixTransConstraint.owner_space = 'LOCAL'
        for comp in "xyz":
            for bound in ("min", "max"):
                setattr(fixTransConstraint, f"use_{bound}_{comp}", True)
                driver = fixTransConstraint.driver_add(f"{bound}_{comp}").driver
                driver.type = 'SUM'
                var = driver.variables.new()
                var.type = 'TRANSFORMS'
                target = var.targets[0]
                target.id = rigObj
                target.bone_target = bone.name
                target.transform_type = f'LOC_{comp.capitalize()}'
                target.transform_space = 'TRANSFORM_SPACE'


# SOME NOTES ABOUT ANIMATION DOMAINS & ACTION IMPORING
# brres animations are generic at the model level, and can be applied to any model with the right
# data paths (material names, joint names, etc)
# blender animations (actions) are generic too, but at the id level - for instance, while brres
# material animations are collections of animations for a full model's materials, a blender material
# animation is an action applied to a single material
# because of discrepancies like this, animation import is difficult. the number of blender actions
# needed for each subfile type to get proper import goes something like this:
# 1 chr file -> 1 action (obj domain) per armature
# 1 clr file -> 1 action (mat domain) per material
# 1 pat file -> 1 action (mat domain) per material
# 1 srt file -> 1 action (mat domain) per material
# 1 vis file -> 1 action (obj domain)
# since you can only have one action active on an id at a time (or only one action per nla strip),
# the number of actions created for a given animation type must be the highest number for its domain
# so actually, 1 vis file -> 1 action (obj domain) per armature
# this means we make some actions with duplicate data. unfortunately, this is the best
# solution i've found to this problem so far, so it's what we've got for now.


class BRRESAnimImporter(Generic[ANIM_SUBFILE_T]):

    def __init__(self, parentImporter: "BRRESImporter", anim: ANIM_SUBFILE_T):
        self.parentImporter = parentImporter
        self.anim = anim

    def _loadAction(self, animSubfile: animation.AnimSubfile, subAnimName: str = None):
        """Get the Blender action for a BRRES animation (creating one if not yet created)."""
        actionName = f"{animSubfile.name} ({subAnimName})" if subAnimName else animSubfile.name
        try:
            return bpy.data.actions[self.parentImporter.actions[actionName]]
        except KeyError:
            action = bpy.data.actions.new(actionName)
            self.parentImporter.actions[actionName] = action.name
            action.use_fake_user = True
            action.use_frame_range = True
            action.frame_start = self.parentImporter.settings.frameStart
            action.frame_end = action.frame_start + animSubfile.length
            action.use_cyclic = animSubfile.enableLoop
            return action

    def _genTrack(self, data: bpy.types.ID, action: bpy.types.Action, name: str):
        """If it doesn't already exist, generate an NLA track on an ID for an animation.

        Additionally, if it doesn't already exist, generate a rest action on the ID to back up
        anything modified by the provided action.
        """
        self._genRestAction(data, action)
        animData = data.animation_data
        # make action active temporarily to update its id_root (id type to which it can be applied)
        initialAction = animData.action
        animData.action = action
        animData.action = initialAction
        # generate track
        tracks: bpy.types.NlaTracks = animData.nla_tracks
        try:
            track = tracks[name]
        except KeyError:
            track = tracks.new()
            track.name = name
            track.mute = True
        if action.name not in track.strips.keys():
            strip = track.strips.new("", self.parentImporter.settings.frameStart, action)
            # crop strip to full action range
            strip.action_frame_start = action.frame_start
            strip.action_frame_end = action.frame_end

    def _genRestAction(self, data: bpy.types.ID, animAction: bpy.types.Action):
        """Generate a rest action for some ID, or update an existing one w/ more values.

        Another action is required to determine which properties of the ID are backed up (anything
        modified by that action).
        """
        frameStart = self.parentImporter.settings.frameStart
        rest: bpy.types.Action = None
        if data.animation_data and data.animation_data.action:
            rest = data.animation_data.action
        else:
            rest = bpy.data.actions.new(f"BRRES Initial State ({data.name})")
            rest.use_fake_user = True
            animData = data.animation_data_create()
            animData.action = rest
            # track = animData.nla_tracks.new()
            # track.name = "BRRES Initial State"
            # track.strips.new("", self.parentImporter.settings.frameStart, rest)
        existingRestFcPaths = {(fc.data_path, fc.array_index) for fc in rest.fcurves}
        # go through paths modified by anim action to determine what to back up
        for fc in animAction.fcurves:
            path = (fc.data_path, fc.array_index)
            if path in existingRestFcPaths:
                continue # don't back up stuff that's already been backed up
            dataPath, dataIdx = path
            # get property value from id & set up rest entry
            try:
                restVal = data.path_resolve(dataPath)
            except ValueError:
                continue # id doesn't have this property
            try:
                # data might have an index if it points to a component of a vector
                restVal = restVal[dataIdx]
            except TypeError:
                pass
            rest.fcurves.new(dataPath, index=dataIdx).keyframe_points.insert(frameStart, restVal)

    def _genFCurve(self, kfs: np.ndarray, action: bpy.types.Action, path: str, idx = 0):
        """Generate an fcurve for some action and datapath/index based on BRRES keyframe data."""
        # make keyframes
        numKfs = len(kfs)
        fc = action.fcurves.new(path, index=idx)
        fc.keyframe_points.add(numKfs)
        coords = kfs[:, :2].copy()
        coords[:, 0] += self.parentImporter.settings.frameStart
        fc.keyframe_points.foreach_set("co", coords.flatten())
        # convert hermite to bezier for handles
        # https://math.stackexchange.com/questions/4128882/nonparametric-hermite-cubic-to-bezier-curve
        # note: leftmost left handle and rightmost right handle have undefined lengths
        # so we just make them reflect their corresponding right/left handles
        # (i.e., the first left handle reflects the first right handle, and
        # the last right handle reflects the last left handle)
        tans = kfs[:, 2]
        kfDists = coords[1:, 0] - coords[:-1, 0]
        kfDists /= 3 # dx is divided by constant 3 for conversion calculations
        # left handles
        handlesL = coords.copy()
        handlesL[1:, 0] -= kfDists
        handlesL[1:, 1] -= kfDists * tans[1:]
        # right handles
        handlesR = coords.copy()
        handlesR[:-1, 0] += kfDists
        handlesR[:-1, 1] += kfDists * tans[:-1]
        # reflect edge handles
        handlesL[0] = -handlesR[0] + 2 * coords[0]
        handlesR[-1] = -handlesL[-1] + 2 * coords[-1]
        # finally, actually set handles & verify fcurve
        for kfp in fc.keyframe_points: # for some reason foreach_set() does nothing for this
            kfp.handle_left_type = kfp.handle_right_type = 'FREE'
        fc.keyframe_points.foreach_set("handle_left", handlesL.flatten())
        fc.keyframe_points.foreach_set("handle_right", handlesR.flatten())
        fc.update()


class BRRESChrImporter(BRRESAnimImporter[chr0.CHR0]):

    def __init__(self, parentImporter: "BRRESImporter", anim: chr0.CHR0):
        super().__init__(parentImporter, anim)
        settings = parentImporter.settings
        frameStart = settings.frameStart
        importScale = settings.scale
        boneLen = settings.boneLen
        forExist = settings.animsForExisting
        mtxBoneToBRRES = np.array(parentImporter.mtxBoneToBRRES)
        mtxBoneFromBRRES = np.array(parentImporter.mtxBoneFromBRRES)
        jointAnims = {a.jointName: a for a in anim.jointAnims}
        objs = bpy.data.objects if forExist else (o.rigObj for o in parentImporter.models.values())
        for rigObj in objs:
            if rigObj.pose is None: # not an armature
                continue
            action = self._loadAction(anim, rigObj.name)
            for poseBone in rigObj.pose.bones:
                try:
                    jAnim = jointAnims[poseBone.name]
                except KeyError:
                    continue
                # now, fill out action data for this bone
                vecProps = ("scale", "rotation_euler", "location")
                scalePath, rotPath, transPath = [poseBone.path_from_id(p) for p in vecProps]
                # scale
                if jAnim.scale:
                    for cIdx, cAnim in enumerate(jAnim.scale):
                        kfs = cAnim.keyframes.copy()
                        cIdx = transformAxis(cIdx, mtxBoneFromBRRES)[0]
                        self._genFCurve(kfs, action, scalePath, cIdx)
                # rotation
                # rest pose compensation is done by interpolating rotation for each frame &
                # adjusting each one based on rest rotation
                # (this interpolation method is required because a rotational difference may require
                # changes in several components, which means that if you maintain the original kfs,
                # you can't always interpolate between adjusted rotations w/o data loss)
                if jAnim.rot:
                    usedFrameIdcs = np.concatenate([a.keyframes[:, 0] for a in jAnim.rot])
                    fMin = np.floor(usedFrameIdcs.min()).astype(int)
                    fMax = np.ceil(usedFrameIdcs.max()).astype(int)
                    fRange = np.arange(fMin, fMax + 1)
                    numFrames = fMax - fMin + 1
                    frames = [a.interpolate(fRange) for a in jAnim.rot]
                    frames = np.array(frames, dtype=float).T
                    mtcs = tf.Rotation.mtx(frames)[..., :-1, :-1]
                    invRotMtx = np.linalg.inv(poseBone.bone.matrix)
                    adjustMtx = mtxBoneFromBRRES if poseBone.parent else MTX_FROM_BONE
                    mtcs = invRotMtx @ adjustMtx @ mtcs @ mtxBoneToBRRES
                    frames = np.deg2rad(tf.decompose3DRotation(mtcs))
                    for i, compVals in enumerate(frames.swapaxes(0, 1)):
                        coords = np.stack((fRange + frameStart, compVals), axis=-1)
                        fc = action.fcurves.new(rotPath, index=i)
                        fc.keyframe_points.add(numFrames)
                        fc.keyframe_points.foreach_set("co", coords.flatten())
                        linear = enumVal(bpy.types.Keyframe, "interpolation", 'LINEAR')
                        fc.keyframe_points.foreach_set("interpolation", (linear, ) * numFrames)
                        fc.update()
                # translation
                # compensation is done by subtracting rest translation, applying import scale,
                # and accounting for bone axis conversions when necessary
                if jAnim.trans:
                    # if bone has a parent, translation must be converted based on bone axes
                    # if bone has no parent, translation must be be converted from bone
                    # coordinates to standard blender coordinates
                    convertMtx = mtxBoneFromBRRES if poseBone.parent else np.array(MTX_FROM_BONE)
                    restTrans = np.array(poseBone.bone.head * importScale)
                    if poseBone.parent: # head is relative to parent tail; adjust for that
                        restTrans[1] += importScale * boneLen
                    restTrans = restTrans @ convertMtx
                    for cIdx, (cAnim, rest) in enumerate(zip(jAnim.trans, restTrans)):
                        kfs = cAnim.keyframes.copy()
                        kfs[:, 1] -= rest
                        cIdx, kfScalar = transformAxis(cIdx, convertMtx)
                        kfs[:, 1:] *= kfScalar / importScale
                        self._genFCurve(kfs, action, transPath, cIdx)
            if action.fcurves:
                # if anything was generated, this model supports this animation, so create track
                self._genTrack(rigObj, action, anim.name)
            else:
                # otherwise, delete the action we created
                bpy.data.actions.remove(action)


class BRRESClrImporter(BRRESAnimImporter[clr0.CLR0]):

    def __init__(self, parentImporter: "BRRESImporter", anim: clr0.CLR0):
        super().__init__(parentImporter, anim)
        frameStart = parentImporter.settings.frameStart
        regPaths = (
            "brres.lightChans.coll_[0].difColor",
            "brres.lightChans.coll_[1].difColor",
            "brres.lightChans.coll_[0].ambColor",
            "brres.lightChans.coll_[1].ambColor",
            "brres.colorRegs.standard2",
            "brres.colorRegs.standard3",
            "brres.colorRegs.standard4",
            "brres.colorRegs.constant1",
            "brres.colorRegs.constant2",
            "brres.colorRegs.constant3",
            "brres.colorRegs.constant4",
        )
        for matAnim in anim.matAnims:
            # create action
            action = self._loadAction(anim, matAnim.matName)
            for regPath, regAnim in zip(regPaths, matAnim.allRegs):
                if regAnim is None:
                    continue
                frameIdcs = np.arange(len(regAnim.colors)) + frameStart
                for i, (mask, chan) in enumerate(zip(regAnim.mask, regAnim.normalized.T)):
                    if not mask:
                        fc = action.fcurves.new(regPath, index=i)
                        fc.keyframe_points.add(len(chan))
                        coords = np.stack((frameIdcs, chan), axis=-1)
                        fc.keyframe_points.foreach_set("co", coords.flatten())
                        linear = enumVal(bpy.types.Keyframe, "interpolation", 'LINEAR')
                        fc.keyframe_points.foreach_set("interpolation", (linear, ) * len(chan))
                        fc.update()
            # create nla tracks for materials referenced by this animation
            for mdl in parentImporter.models.values():
                try:
                    bMatName = next(n for m, n in mdl.mats.items() if m.name == matAnim.matName)
                    self._genTrack(bpy.data.materials[bMatName], action, anim.name)
                except StopIteration: # model doesn't have this material
                    pass
            if parentImporter.settings.animsForExisting:
                try:
                    self._genTrack(bpy.data.materials[matAnim.matName], action, anim.name)
                except KeyError:
                    pass


class BRRESPatImporter(BRRESAnimImporter[pat0.PAT0]):

    def __init__(self, parentImporter: "BRRESImporter", anim: pat0.PAT0):
        super().__init__(parentImporter, anim)
        self.matActions: dict[str, str] = {}
        """Maps material names to action names for this animation's material anims."""
        frameStart = self.parentImporter.settings.frameStart
        allTexImgSlots = parentImporter.texImgSlots
        # create map from blender image names to brres sources (tex/plt name tuple)
        imgInfo = {img: info for info, img in parentImporter.images.items()}
        # loop through material anims and fill out animation data
        for matAnim in anim.matAnims:
            # create action
            matName = matAnim.matName
            action = self._loadAction(anim, matName)
            self.matActions[matName] = action.name
            if matName not in allTexImgSlots:
                allTexImgSlots[matName] = {}
            matTexImgSlots = allTexImgSlots[matName]
            for texIdx, texAnim in matAnim.texAnims.items():
                if texIdx not in matTexImgSlots:
                    matTexImgSlots[texIdx] = []
                texImgSlots = matTexImgSlots[texIdx]
                texImgs = {imgInfo[s]: i for i, s in enumerate(texImgSlots)}
                kfs = texAnim.keyframes
                # process keyframes for texture's image slots, adding new ones if required
                # this little thing is not efficient but pat0 animations are usually very
                # small so it's fine for now, i got other bigger fish to fry
                texNames = texAnim.texNames
                pltNames = texAnim.pltNames
                numTex = len(texNames)
                numPlt = len(pltNames)
                processedKfs = []
                for f, (t, p) in zip(kfs[:, :1], kfs[:, 1:].astype(np.uint16)):
                    fTexName = texNames[t] if t < numTex else None
                    fPltName = pltNames[p] if p < numPlt else None
                    fImgInfo = (fTexName, fPltName)
                    if fImgInfo not in texImgs:
                        frameImg = bpy.data.images[parentImporter.images[fImgInfo]]
                        texImgs[fImgInfo] = len(texImgs)
                        texImgSlots.append(frameImg.name)
                    processedKfs.append((f + frameStart, texImgs[fImgInfo] + 1))
                fc = action.fcurves.new(f"brres.textures.coll_[{texIdx}].activeImgSlot")
                fc.keyframe_points.add(len(kfs))
                fc.keyframe_points.foreach_set("co", [v for kf in processedKfs for v in kf])
                constant = enumVal(bpy.types.Keyframe, "interpolation", 'CONSTANT')
                fc.keyframe_points.foreach_set("interpolation", (constant, ) * len(kfs))
                fc.update()
            # create nla tracks for materials referenced by this animation
            for mdl in self.parentImporter.models.values():
                try:
                    bMatName = next(n for m, n in mdl.mats.items() if m.name == matAnim.matName)
                    self._genTrack(bpy.data.materials[bMatName], action, anim.name)
                except StopIteration: # model doesn't have this material
                    pass
            if parentImporter.settings.animsForExisting:
                try:
                    self._genTrack(bpy.data.materials[matAnim.matName], action, anim.name)
                except KeyError:
                    pass


class BRRESSrtImporter(BRRESAnimImporter[srt0.SRT0]):

    def __init__(self, parentImporter: "BRRESImporter", anim: srt0.SRT0):
        super().__init__(parentImporter, anim)
        for matAnim in anim.matAnims:
            # create action
            action = self._loadAction(anim, matAnim.matName)
            texAnims = (matAnim.texAnims, matAnim.indAnims)
            basePaths = ("brres.textures", "brres.indSettings.transforms")
            for texAnimDict, basePath in zip(texAnims, basePaths):
                for texIdx, texAnim in texAnimDict.items():
                    texPath = f"{basePath}.coll_[{texIdx}].transform"
                    vecPaths = (f"{texPath}.scale", f"{texPath}.rotation", f"{texPath}.translation")
                    vecAnims = (texAnim.scale, texAnim.rot, texAnim.trans)
                    for vecPath, vecAnim in zip(vecPaths, vecAnims):
                        for compIdx, compAnim in enumerate(vecAnim):
                            frames = compAnim.keyframes
                            if vecPath.endswith("rotation"):
                                np.deg2rad(frames[:, 1:], out=frames[:, 1:])
                            self._genFCurve(frames, action, vecPath, compIdx)
            # create nla tracks for materials referenced by this animation
            for mdl in self.parentImporter.models.values():
                try:
                    bMatName = next(n for m, n in mdl.mats.items() if m.name == matAnim.matName)
                    self._genTrack(bpy.data.materials[bMatName], action, anim.name)
                except StopIteration: # model doesn't have this material
                    pass
            if parentImporter.settings.animsForExisting:
                try:
                    self._genTrack(bpy.data.materials[matAnim.matName], action, anim.name)
                except KeyError:
                    pass


class BRRESVisImporter(BRRESAnimImporter[vis0.VIS0]):

    def __init__(self, parentImporter: "BRRESImporter", anim: vis0.VIS0):
        super().__init__(parentImporter, anim)
        forExist = parentImporter.settings.animsForExisting
        mdls = parentImporter.models.values()
        arms = bpy.data.armatures if forExist else {mdl.rigObj.data for mdl in mdls}
        action = self._loadAction(anim)
        animatedBones = {jointAnim.jointName for jointAnim in anim.jointAnims}
        for jointAnim in anim.jointAnims:
            frames = np.logical_not(jointAnim.frames)
            frameIdcs = np.arange(len(frames)) + parentImporter.settings.frameStart
            dataPath = f"bones[\"{jointAnim.jointName}\"].hide"
            fc = action.fcurves.new(dataPath)
            coords = np.stack((frameIdcs, frames), axis=-1)
            mask = np.insert(coords[:-1, 1] != coords[1:, 1], 0, True) # remove duplicate frames
            coords = coords[mask]
            numKfs = len(coords)
            fc.keyframe_points.add(numKfs)
            fc.keyframe_points.foreach_set("co", coords.flatten())
            constant = enumVal(bpy.types.Keyframe, "interpolation", 'CONSTANT')
            fc.keyframe_points.foreach_set("interpolation", (constant, ) * numKfs)
            fc.update()
        for arm in arms:
            if any(bone.name in animatedBones for bone in arm.bones):
                # if anything was generated, this model supports this animation, so create track
                self._genTrack(arm, action, anim.name)


class BRRESImporter():

    def __init__(self, context: bpy.types.Context, res: brres.BRRES, settings: "ImportSettings"):
        self.context = context
        self.res = res
        self.settings = settings
        # set up bone axis conversion matrices
        self.mtxBoneToBRRES: Matrix = axis_conversion(
            from_forward='X',
            from_up='Y',
            to_forward=settings.secondaryBoneAxis,
            to_up=settings.primaryBoneAxis
        )
        self.mtxBoneFromBRRES: Matrix = self.mtxBoneToBRRES.inverted()
        # load images
        self.images: dict[tuple[str, str], str] = {}
        """Maps a TEX0 and optionally PLT0 name to a Blender image name."""
        for tex in res.folder(tex0.TEX0):
            if tex.isPaletteIndices:
                # for palette images, just import a different image for each usable palette
                # (maybe blender has a better analog to this, but for now this is fine)
                for plt in res.folder(plt0.PLT0):
                    if plt.isCompatible(tex):
                        self._loadImg(tex, plt)
            else:
                self._loadImg(tex, None)
        # load models
        self.models: dict[mdl0.MDL0, BRRESMdlImporter] = {}
        for model in res.folder(mdl0.MDL0):
            self._loadModel(model)
        # load animations in reverse-alphabetical order
        # (order reversed because nla tracks are added from bottom to top; by reversing, we get
        # alphabetical order from top to bottom)
        self.anims: dict[animation.AnimSubfile, BRRESAnimImporter] = {}
        self.actions: dict[str, str] = {}
        self.texImgSlots: dict[str, dict[int, list[str]]] = {}
        if settings.doAnim:
            animSubfileTypes = (chr0.CHR0, clr0.CLR0, pat0.PAT0, srt0.SRT0, vis0.VIS0)
            anims = [f for t in animSubfileTypes for f in res.folder(t)]
            anims.sort(key=lambda f: f.name, reverse=True)
            for anim in anims:
                self._loadAnim(anim)
            self._processPatAnims()

    def _processPatAnims(self):
        """Generate & sort the PAT0 texture image slots for this BRRES, after PAT0 loading."""
        # pat0 loading creates actions, but doesn't create the image slots, and also doesn't do any
        # sorting, which is nice to have since the slots can import in a messy order by default
        # so, this function handles all that after the pat0 animations are loaded
        # it's not very efficient but pat0 anims are typically very small so it's fine for now
        # this first bit gets the pat0 actions for each material together
        patAnims = {a for a in self.anims.values() if isinstance(a, BRRESPatImporter)}
        matActions: dict[str, set[str]] = {}
        for anim in patAnims:
            for matName, actionName in anim.matActions.items():
                try:
                    matActions[matName].add(actionName)
                except KeyError:
                    matActions[matName] = {actionName}
        # now, process actions & material texture image slots corresponding to each brres material
        for name, matTexImgSlots in self.texImgSlots.items():
            actions = [bpy.data.actions[a] for a in matActions[name]]
            # first, sort & determine new order
            # images are sorted alphabetically, unless they end with a period followed by numbers
            # in that case, they're sorted alphabetically for everything up to the dot, then by
            # the numbers if it comes down to that (e.g., img.1, img.2, and img.10 are sorted in
            # numerical order, rather than alphabetically, which would be img.1, img.10, img.2)
            slotSortMap: dict[int, dict[int, int]] = {}
            for texIdx, texImgSlots in matTexImgSlots.items():
                slotIdcs = {s: i for i, s in enumerate(texImgSlots)}
                nameSortKeys = {}
                for imgName in texImgSlots:
                    dotIdx = imgName.rfind(".")
                    postDot = imgName[dotIdx + 1:]
                    if postDot.isdigit():
                        nameSortKeys[imgName] = (imgName[:dotIdx], int(postDot))
                    else:
                        nameSortKeys[imgName] = (imgName, -1)
                sortedNames = sorted(texImgSlots, key=lambda n, k=nameSortKeys: k[n])
                texImgMap = {slotIdcs[n]: i for i, n in enumerate(sortedNames)}
                slotSortMap[texIdx] = texImgMap
                texPath = f"brres.textures.coll_[{texIdx}].activeImgSlot"
                # fix order in fcurves using map from old indices to new
                for action in actions:
                    for fc in action.fcurves:
                        if fc.data_path == texPath:
                            for kf in fc.keyframe_points:
                                frameIdx, texImgSlot = kf.co
                                kf.co = (frameIdx, texImgMap[texImgSlot - 1] + 1)
            # now, add the actual texture images within the materials
            names = {n for m in self.models.values() for mt, n in m.mats.items() if mt.name == name}
            for blendName in names: # for each blender material corresponding to this brres mat name
                mat = bpy.data.materials[blendName]
                textures = mat.brres.textures
                for texIdx, sortedTexImgs in slotSortMap.items():
                    texImgSlots = matTexImgSlots[texIdx]
                    tex = textures[texIdx]
                    texImgs = tex.imgs
                    for imgIdx in sortedTexImgs:
                        texImgs.add(False).img = bpy.data.images[texImgSlots[imgIdx]]
                    # if the original image (from the mdl0, not pat0) has been re-added,
                    # make the new version the active one and remove the original
                    # if it hasn't, move it to the end so that the fcurves will work
                    # (but keep it active)
                    originalImg = texImgs[0].img
                    if originalImg and originalImg.name in texImgSlots:
                        newIdx = texImgSlots.index(originalImg.name)
                        texImgs.remove(texImgs.activeIdx)
                        texImgs.activeIdx = newIdx
                        tex.activeImgSlot = newIdx + 1
                    else:
                        newIdx = len(texImgs) - 1
                        texImgs.move(0, newIdx)
                        tex.activeImgSlot = newIdx + 1

    def _loadModel(self, model: mdl0.MDL0):
        self.models[model] = BRRESMdlImporter(self, model)

    def _loadImg(self, img: tex0.TEX0, plt: plt0.PLT0 = None):
        fmts = {
            tex0.I4: 'I4',
            tex0.I8: 'I8',
            tex0.IA4: 'IA4',
            tex0.IA8: 'IA8',
            tex0.RGB565: 'RGB565',
            tex0.RGB5A3: 'RGB5A3',
            tex0.RGBA8: 'RGBA8',
            tex0.CMPR: 'CMPR'
        }
        blenderImage = bpy.data.images.new(img.name, *img.dims, alpha=True)
        self.images[(img.name, plt.name if plt else None)] = blenderImage.name
        images = img.images
        if img.isPaletteIndices:
            blenderImage.brres.fmt = fmts[plt.fmt]
            try:
                images = [plt.colors[data] for data in images]
            except AttributeError as e:
                raise ValueError("To import a palette image, a palette must be provided") from e
        else:
            blenderImage.brres.fmt = fmts[img.fmt]
        blenderImage.pixels[:] = images[0][::-1].flatten()
        for i, mipmap in enumerate(images[1:]):
            mmSlot = blenderImage.brres.mipmaps.add(False)
            mmName = f"{img.name} (Mipmap {i + 1})"
            mmSlot.img = mmImg = bpy.data.images.new(mmName, *img.mipmapDims(i + 1), alpha=True)
            mmImg.brres.fmt = blenderImage.brres.fmt
            mmImg.pixels[:] = mipmap[::-1].flatten()
            mmImg.pack()
        blenderImage.pack()
        return blenderImage

    def _loadAnim(self, anim: ANIM_SUBFILE_T):
        self.anims[anim] = {
            chr0.CHR0: BRRESChrImporter,
            clr0.CLR0: BRRESClrImporter,
            pat0.PAT0: BRRESPatImporter,
            srt0.SRT0: BRRESSrtImporter,
            vis0.VIS0: BRRESVisImporter
        }[type(anim)](self, anim)


def drawOp(self, context: bpy.types.Context):
    self.layout.operator(ImportBRRES.bl_idname, text="Binary Revolution Resource (.brres)")


class ImportSettings(bpy.types.PropertyGroup):

    mergeMats: bpy.props.BoolProperty(
        name="Merge Duplicate Materials",
        description="Import identical materials with the same name as one",
        default=True
    )

    multiMatMeshes: bpy.props.BoolProperty(
        name="Multi-Material Meshes",
        description="Join parts of meshes that are detected to be split into multiple materials based on naming conventions", # pylint: disable=line-too-long
        default=True
    )

    useAttrNames: bpy.props.BoolProperty(
        name="Attribute Names",
        description="Import the names of color & UV attributes, if possible", # pylint: disable=line-too-long
        default=False
    )

    customNormals: bpy.props.BoolProperty(
        name="Custom Normals",
        description="Use imported normals (otherwise, Blender will calculate them)",
        default=True
    )

    sscMode: bpy.props.EnumProperty(
        name="Scale Compensate Mode",
        description="Method for replicating the Segment Scale Compensate feature of BRRES bones.",
        items=(
            ('ACCURATE', "Accurate", "Replicate SSC through drivers & constraints that match BRRES behavior with total accuracy"), # pylint: disable=line-too-long
            ('SIMPLE', "Simple", "Replicate SSC by disabling scale inheritance, which doesn't match BRRES behavior in all cases but is often sufficient & makes editing easier"), # pylint: disable=line-too-long
        ),
        default='ACCURATE'
    )

    scale: bpy.props.FloatProperty(
        name="Scale",
        description=("Import is scaled down by this factor. "
                     "Recommended values are 16 for most models and 30 for worldmaps"),
        default=16
    )

    boneLen: bpy.props.FloatProperty(
        name="Bone Length",
        default=.1
    )

    primaryBoneAxis: bpy.props.EnumProperty(
        name="Primary Bone Axis",
        description="Destination primary bone axis (Blender uses Y)",
        items=(
            ('X', "X", ""),
            ('Y', "Y", ""),
            ('Z', "Z", ""),
            ('-X', "-X", ""),
            ('-Y', "-Y", ""),
            ('-Z', "-Z", ""),
        ),
        default='X',
    )

    secondaryBoneAxis: bpy.props.EnumProperty(
        name="Secondary Bone Axis",
        description="Destination secondary bone axis (Blender uses X)",
        items=(
            ('X', "X", ""),
            ('Y', "Y", ""),
            ('Z', "Z", ""),
            ('-X', "-X", ""),
            ('-Y', "-Y", ""),
            ('-Z', "-Z", ""),
        ),
        default='Y',
    )

    doAnim: bpy.props.BoolProperty(
        name="Import Animations",
        default=True
    )

    animsForExisting: bpy.props.BoolProperty(
        name="For Existing Assets",
        description="Apply animations to existing scene data (useful for NSMBW's player animations)", # pylint: disable=line-too-long
        default=False
    )

    frameStart: bpy.props.IntProperty(
        name="Frame Start",
        description="First frame of animation",
        default=1
    )


class ImportBRRES(bpy.types.Operator, ImportHelper):
    """Read a BRRES file"""

    bl_idname = "import_scene.brres"
    bl_label = "Import BRRES"
    bl_options = {'UNDO', 'PRESET'}

    filename_ext = ".brres"
    filter_glob: bpy.props.StringProperty(
        default="*.brres",
        options={'HIDDEN'},
    )

    settings: bpy.props.PointerProperty(type=ImportSettings)

    def execute(self, context):
        import cProfile, pstats
        from pstats import SortKey
        pr = cProfile.Profile()
        pr.enable()

        restoreShading = solidView(context) # temporarily set viewports to solid view for speed
        context.window.cursor_set('WAIT')
        # self.report({'INFO'}, "Importing BRRES...")
        with open(self.filepath, "rb") as f:
            fileData = f.read()
            if not fileData:
                raise ValueError("File is empty")
            BRRESImporter(context, brres.BRRES.unpack(fileData), self.settings)
        self.report({'INFO'}, f"Imported \"{os.path.basename(self.filepath)}\"")
        context.window.cursor_set('DEFAULT')
        restoreView(restoreShading)

        pr.disable()
        with open(LOG_PATH, "w", encoding="utf-8") as logFile:
            ps = pstats.Stats(pr, stream=logFile).sort_stats(SortKey.CUMULATIVE)
            ps.print_stats()
        return {'FINISHED'}

    def draw(self, context: bpy.types.Context):
        pass # leave menu drawing up to the import panels


class ImportPanel(bpy.types.Panel):
    bl_space_type = 'FILE_BROWSER'
    bl_region_type = 'TOOL_PROPS'
    bl_parent_id = "FILE_PT_operator"

    @classmethod
    def poll(cls, context: bpy.types.Context):
        return context.space_data.active_operator.bl_idname == "IMPORT_SCENE_OT_brres"


class GeneralPanel(ImportPanel):
    bl_idname = "BRRES_PT_import_general"
    bl_label = "General"

    def draw(self, context: bpy.types.Context):
        layout = self.layout
        layout.use_property_split = True
        layout.use_property_decorate = False
        settings: ImportSettings = context.space_data.active_operator.settings
        layout.prop(settings, "mergeMats")
        layout.prop(settings, "multiMatMeshes")
        layout.prop(settings, "useAttrNames")
        layout.prop(settings, "customNormals")
        layout.prop(settings, "scale")


class ArmPanel(ImportPanel):
    bl_idname = "BRRES_PT_import_arm"
    bl_label = "Armatures"

    def draw(self, context: bpy.types.Context):
        layout = self.layout
        layout.use_property_split = True
        layout.use_property_decorate = False
        settings: ImportSettings = context.space_data.active_operator.settings
        layout.prop(settings, "boneLen")
        layout.prop(settings, "sscMode", expand=True)
        layout.prop(settings, "primaryBoneAxis", expand=True)
        layout.prop(settings, "secondaryBoneAxis", expand=True)


class AnimPanel(ImportPanel):
    bl_idname = "BRRES_PT_import_anim"
    bl_label = "Animations"

    def draw_header(self, context: bpy.types.Context):
        settings: ImportSettings = context.space_data.active_operator.settings
        self.layout.prop(settings, "doAnim", text="")

    def draw(self, context: bpy.types.Context):
        layout = self.layout
        layout.use_property_split = True
        layout.use_property_decorate = False
        settings: ImportSettings = context.space_data.active_operator.settings
        layout.enabled = settings.doAnim
        layout.prop(settings, "animsForExisting")
        layout.prop(settings, "frameStart")<|MERGE_RESOLUTION|>--- conflicted
+++ resolved
@@ -391,13 +391,9 @@
                     for s, group in slots.items():
                         # get data for this group & add it to existing data, padding if necessary
                         # (if group doesn't have all dimensions stored, e.g., rgb instead of rgba)
-<<<<<<< HEAD
                         groupData = group.arr.copy()
-=======
-                        groupData = group.getAttr().pad(group.arr())
                         if isinstance(group, mdl0.ClrGroup):
                             groupData[:, :3] **= 2.2
->>>>>>> 2a2b3ac7
                         try:
                             curSlotData = slotData[s]
                             # add offsets to commands to compensate for expanded vertex groups
